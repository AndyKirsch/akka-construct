lazy val commonRootSettings = Seq(
<<<<<<< HEAD
  organization := "com.rallyhealth",
  organizationName := "Rally Health",
  scalaVersion := "2.11.6",
  crossScalaVersions := Seq("2.11.6", "2.10.4")
=======
  organization := "me.jeffmay",
  organizationName := "Jeff May",
  version := "0.7.1",
  scalaVersion := "2.11.8",
  crossScalaVersions := Seq("2.11.8", "2.10.4")
>>>>>>> 882bb467
)

commonRootSettings

lazy val akkaVersion = "2.3.11"

lazy val common = commonRootSettings ++ Seq(
  // force scala version
  ivyScala := ivyScala.value map { _.copy(overrideScalaVersion = true) },
  scalacOptions := {
    // the deprecation:false flag is only supported by scala >= 2.11.3, but needed for scala >= 2.11.0 to avoid warnings
    CrossVersion.partialVersion(scalaVersion.value) match {
      case Some((2, scalaMinor)) if scalaMinor >= 11 =>
        // For scala versions >= 2.11.3
        Seq("-Xfatal-warnings", "-deprecation:false")
      case Some((2, scalaMinor)) if scalaMinor < 11 =>
        // For scala versions 2.10.x
        Seq("-Xfatal-warnings")
    }
  } ++ Seq(
    "-feature",
    "-Xlint",
    "-Ywarn-dead-code",
    "-encoding", "UTF-8"
  ),
  libraryDependencies ++= Seq(
    "org.mockito" % "mockito-all" % "1.10.19" % "test",
    "org.scalatest" %% "scalatest" % "2.2.4" % "test",
    "com.typesafe.akka" %% "akka-actor" % akkaVersion
  ),
  // disable compilation of ScalaDocs, since this always breaks on links and isn't as helpful as source
  sources in(Compile, doc) := Seq.empty,
  // disable publishing empty ScalaDocs
  publishArtifact in (Compile, packageDoc) := false,
  // Apache 2 licence
  licenses += ("Apache-2.0", url("http://opensource.org/licenses/apache-2.0"))
<<<<<<< HEAD
) 
=======
)
>>>>>>> 882bb467

lazy val akkaConstruct = (project in file("akkaConstruct")).settings(common: _*).settings(
  name := "akka-construct",
  libraryDependencies ++= Seq(
    "com.typesafe.akka" %% "akka-testkit" % akkaVersion % "test"
  ),
  publishArtifact in Test := true
)

lazy val akkaConstructTest = (project in file("akkaConstructTest")).settings(common: _*).settings(
  name := "akka-construct-test",
  libraryDependencies ++= Seq(
    "com.typesafe.akka" %% "akka-testkit" % akkaVersion
  )
).dependsOn(akkaConstruct % "compile->compile;test->test")

// Disable publishing for aggregate root
publish := {}<|MERGE_RESOLUTION|>--- conflicted
+++ resolved
@@ -1,16 +1,8 @@
 lazy val commonRootSettings = Seq(
-<<<<<<< HEAD
   organization := "com.rallyhealth",
   organizationName := "Rally Health",
-  scalaVersion := "2.11.6",
-  crossScalaVersions := Seq("2.11.6", "2.10.4")
-=======
-  organization := "me.jeffmay",
-  organizationName := "Jeff May",
-  version := "0.7.1",
   scalaVersion := "2.11.8",
   crossScalaVersions := Seq("2.11.8", "2.10.4")
->>>>>>> 882bb467
 )
 
 commonRootSettings
@@ -47,11 +39,7 @@
   publishArtifact in (Compile, packageDoc) := false,
   // Apache 2 licence
   licenses += ("Apache-2.0", url("http://opensource.org/licenses/apache-2.0"))
-<<<<<<< HEAD
-) 
-=======
 )
->>>>>>> 882bb467
 
 lazy val akkaConstruct = (project in file("akkaConstruct")).settings(common: _*).settings(
   name := "akka-construct",
